--- conflicted
+++ resolved
@@ -31,16 +31,6 @@
 			"revisionTime": "2015-08-27T16:01:06+10:00"
 		},
 		{
-<<<<<<< HEAD
-			"canonical": "github.com/jacobsa/crypto/testing",
-			"comment": "",
-			"local": "vendor/github.com/jacobsa/crypto/testing",
-			"revision": "61fbfe16bbddd8aa7f925049a82dd3955b07e2a6",
-			"revisionTime": "2015-08-27T16:01:06+10:00"
-		},
-		{
-=======
->>>>>>> f1e91453
 			"canonical": "github.com/jacobsa/fuse",
 			"comment": "",
 			"local": "vendor/github.com/jacobsa/fuse",
